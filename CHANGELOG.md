--- conflicted
+++ resolved
@@ -1,15 +1,7 @@
-<<<<<<< HEAD
-## [UNRELEASED] neptune-optuna 0.9.15
-
-### Features
-
-- Add support for multi-objective training ([#14](https://github.com/neptune-ai/neptune-optuna/pull/14))
-=======
 ## neptune-optuna 0.9.15
 
 ### Changes
 - Changed integrations utils to be imported from non-internal package ([#17](https://github.com/neptune-ai/neptune-optuna/pull/17))
->>>>>>> e783ca49
 
 ## neptune-optuna 0.9.14
 
