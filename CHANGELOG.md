<<<<<<< HEAD
## neptune-optuna 1.0.0

### Fixes

- Fixing bug in `log_study_metadata` introduced in the previous release.

### Breaking changes

- We are not tracing anymore `study/system_attrs` that was deprecated by Optuna.
=======
## neptune-optuna 0.11.0

We updated the integration to use the most recent version of the Neptune client.
>>>>>>> 346244e8

## neptune-optuna 0.10.2

### Fixes
- Fixed plot_intermeadiate_values() got unexpected keyword argument error ([#28](https://github.com/neptune-ai/neptune-optuna/pull/28))

## neptune-optuna 0.10.1

### Fixes
- Fixed scikit-learn requirement package name ([#26](https://github.com/neptune-ai/neptune-optuna/pull/26))

## neptune-optuna 0.10.0

### Changes
- Move `neptune_optuna` package to `src` directory ([#18](https://github.com/neptune-ai/neptune-optuna/pull/18))
- Poetry as a package builder ([#24](https://github.com/neptune-ai/neptune-optuna/pull/24))

### Features
- Add support for multi-objective training ([#14](https://github.com/neptune-ai/neptune-optuna/pull/14))

### Fixes
- Fixed NeptuneCallback import error - now possible to directly import with `from neptune_optuna import NeptuneCallback` ([#21](https://github.com/neptune-ai/neptune-optuna/pull/21))

## neptune-optuna 0.9.15

### Changes
- Changed integrations utils to be imported from non-internal package ([#17](https://github.com/neptune-ai/neptune-optuna/pull/17))

## neptune-optuna 0.9.14

### Features

- Mechanism to prevent using legacy Experiments in new-API integrations ([#6](https://github.com/neptune-ai/neptune-optuna/pull/6))

### Fixes

- Added more checks to prevent exceptions ([#11](https://github.com/neptune-ai/neptune-optuna/pull/11))
- Disabled plotting parameters importance on failure ([#10](https://github.com/neptune-ai/neptune-optuna/pull/10))

## neptune-optuna 0.9.13

### Fixes

- Handling exceptions and trial pruning ([#5](https://github.com/neptune-ai/neptune-optuna/pull/5))<|MERGE_RESOLUTION|>--- conflicted
+++ resolved
@@ -1,4 +1,3 @@
-<<<<<<< HEAD
 ## neptune-optuna 1.0.0
 
 ### Fixes
@@ -8,11 +7,11 @@
 ### Breaking changes
 
 - We are not tracing anymore `study/system_attrs` that was deprecated by Optuna.
-=======
+
 ## neptune-optuna 0.11.0
 
 We updated the integration to use the most recent version of the Neptune client.
->>>>>>> 346244e8
+
 
 ## neptune-optuna 0.10.2
 
