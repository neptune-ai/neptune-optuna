--- conflicted
+++ resolved
@@ -167,11 +167,6 @@
         self._log_study_details(study, trial)
         self._log_plots(study, trial)
         self._log_study(study, trial)
-<<<<<<< HEAD
-
-=======
-        _log_best_trials(self.run, study, self._namespaces)
->>>>>>> b3005654
 
     # is this for a single trial?
     def _log_trial(self, study, trial):
