--- conflicted
+++ resolved
@@ -628,18 +628,8 @@
         handle[f"trials/{trial._trial_id}/values"] = {
             f"{namespaces[k]}": v for k, v in enumerate(trial.values)
         }
-<<<<<<< HEAD
-        for k, v in enumerate(trial.values):
-            handle[f"{namespaces[k]}"].log(v, step=trial._trial_id)
+
     else:
-        handle[namespaces].log(trial.value, step=trial._trial_id)
-=======
-    else:
-        if len(study.best_trials) > 1 or len(study.trials) > 1:
-            handle[namespaces].log(trial.value, step=trial._trial_id)
-        else:
-            handle[namespaces] = trial.value
->>>>>>> bb09d98c
         handle[f"trials/{trial._trial_id}/value"] = trial.value
 
     if trial.state.is_finished() and trial.state != optuna.trial.TrialState.COMPLETE:
